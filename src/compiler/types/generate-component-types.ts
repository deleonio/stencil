import { addDocBlock, dashToPascalCase, sortBy } from '@utils';

import type * as d from '../../declarations';
import { generateEventTypes } from './generate-event-types';
import { generateMethodTypes } from './generate-method-types';
import { generatePropTypes } from './generate-prop-types';

/**
 * Generate a string based on the types that are defined within a component
 * @param cmp the metadata for the component that a type definition string is generated for
 * @param typeImportData locally/imported/globally used type names, which may be used to prevent naming collisions
 * @param areTypesInternal `true` if types being generated are for a project's internal purposes, `false` otherwise
 * @returns the generated types string alongside additional metadata
 */
export const generateComponentTypes = (
  cmp: d.ComponentCompilerMeta,
  typeImportData: d.TypesImportData,
  areTypesInternal: boolean
): d.TypesModule => {
  const tagName = cmp.tagName.toLowerCase();
  const tagNameAsPascal = dashToPascalCase(tagName);
  const classTypeParams =
    cmp.componentClassTypeParameters.length > 0 ? `<${cmp.componentClassTypeParameters.join(',')}>` : '';
  const classTypeParamsAny =
    cmp.componentClassTypeParameters.length > 0
      ? `<${cmp.componentClassTypeParameters.map(() => 'any').join(',')}>`
      : '';
  const htmlElementName = `HTML${tagNameAsPascal}Element`;

  const propAttributes = generatePropTypes(cmp, typeImportData);
  const methodAttributes = generateMethodTypes(cmp, typeImportData);
  const eventAttributes = generateEventTypes(cmp, typeImportData, tagNameAsPascal);

  const componentAttributes = attributesToMultiLineString(
    [...propAttributes, ...methodAttributes],
    false,
    areTypesInternal
  );
  const isDep = cmp.isCollectionDependency;
  const jsxAttributes = attributesToMultiLineString([...propAttributes, ...eventAttributes], true, areTypesInternal);

  const element = [
<<<<<<< HEAD
    `        interface ${htmlElementName}${classTypeParams} extends Components.${tagNameAsPascal}${classTypeParams}, HTMLStencilElement {`,
    `                prototype: ${htmlElementName}${classTypeParams};`,
    `                new (): ${htmlElementName}${classTypeParams};`,
=======
    addDocBlock(
      `        interface ${htmlElementName} extends Components.${tagNameAsPascal}, HTMLStencilElement {`,
      cmp.docs,
      4
    ),
>>>>>>> 18bb5866
    `        }`,
    `        var ${htmlElementName}: ${htmlElementName}${classTypeParamsAny};`,
  ];
  return {
    isDep,
    tagName,
<<<<<<< HEAD
    tagNameAsPascal: `${tagNameAsPascal}${classTypeParamsAny}`,
    htmlElementName: `${htmlElementName}${classTypeParamsAny}`,
    component: `        interface ${tagNameAsPascal}${classTypeParams} {\n${componentAttributes}        }`,
    jsx: `    interface ${tagNameAsPascal}${classTypeParams} {\n${jsxAttributes}        }`,
=======
    tagNameAsPascal,
    htmlElementName,
    component: addDocBlock(`        interface ${tagNameAsPascal} {\n${componentAttributes}        }`, cmp.docs, 4),
    jsx: `    interface ${tagNameAsPascal} {\n${jsxAttributes}        }`,
>>>>>>> 18bb5866
    element: element.join(`\n`),
  };
};

const attributesToMultiLineString = (attributes: d.TypeInfo, jsxAttributes: boolean, internal: boolean) => {
  const attributesStr = sortBy(attributes, (a) => a.name)
    .filter((type) => {
      if (jsxAttributes && !internal && type.internal) {
        return false;
      }
      return true;
    })
    .reduce((fullList, type) => {
      if (type.jsdoc) {
        fullList.push(`                /**`);
        fullList.push(...type.jsdoc.split('\n').map((line) => '                  * ' + line));
        fullList.push(`                 */`);
      }
      const optional = jsxAttributes ? !type.required : type.optional;
      fullList.push(`                "${type.name}"${optional ? '?' : ''}: ${type.type};`);
      return fullList;
    }, [] as string[])
    .join(`\n`);

  return attributesStr !== '' ? `${attributesStr}\n` : '';
};<|MERGE_RESOLUTION|>--- conflicted
+++ resolved
@@ -40,34 +40,27 @@
   const jsxAttributes = attributesToMultiLineString([...propAttributes, ...eventAttributes], true, areTypesInternal);
 
   const element = [
-<<<<<<< HEAD
-    `        interface ${htmlElementName}${classTypeParams} extends Components.${tagNameAsPascal}${classTypeParams}, HTMLStencilElement {`,
-    `                prototype: ${htmlElementName}${classTypeParams};`,
-    `                new (): ${htmlElementName}${classTypeParams};`,
-=======
     addDocBlock(
-      `        interface ${htmlElementName} extends Components.${tagNameAsPascal}, HTMLStencilElement {`,
+      `        interface ${htmlElementName}${classTypeParams} extends Components.${tagNameAsPascal}${classTypeParams}, HTMLStencilElement {`,
       cmp.docs,
       4
     ),
->>>>>>> 18bb5866
+    `                prototype: ${htmlElementName}${classTypeParams};`,
+    `                new (): ${htmlElementName}${classTypeParams};`,
     `        }`,
     `        var ${htmlElementName}: ${htmlElementName}${classTypeParamsAny};`,
   ];
   return {
     isDep,
     tagName,
-<<<<<<< HEAD
     tagNameAsPascal: `${tagNameAsPascal}${classTypeParamsAny}`,
     htmlElementName: `${htmlElementName}${classTypeParamsAny}`,
-    component: `        interface ${tagNameAsPascal}${classTypeParams} {\n${componentAttributes}        }`,
+    component: addDocBlock(
+      `        interface ${tagNameAsPascal}${classTypeParams} {\n${componentAttributes}        }`,
+      cmp.docs,
+      4
+    ),
     jsx: `    interface ${tagNameAsPascal}${classTypeParams} {\n${jsxAttributes}        }`,
-=======
-    tagNameAsPascal,
-    htmlElementName,
-    component: addDocBlock(`        interface ${tagNameAsPascal} {\n${componentAttributes}        }`, cmp.docs, 4),
-    jsx: `    interface ${tagNameAsPascal} {\n${jsxAttributes}        }`,
->>>>>>> 18bb5866
     element: element.join(`\n`),
   };
 };
