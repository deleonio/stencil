--- conflicted
+++ resolved
@@ -29,12 +29,8 @@
   isUpdateable: boolean;
 }
 
-<<<<<<< HEAD
 export interface ComponentCompilerMeta {
-=======
-export interface ComponentCompilerMeta extends ComponentCompilerFeatures {
   assetsDirs?: CompilerAssetDir[];
->>>>>>> 227d8554
   bundleIds: ComponentBundleId;
   componentClassName: string;
   elementRef: string;
