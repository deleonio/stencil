import * as d from '../../declarations';
import { AUTO_GENERATE_COMMENT } from './constants';
import { buildWarn, isDocsPublic, normalizePath } from '../util';
import { ENCAPSULATION, MEMBER_TYPE, PROP_TYPE } from '../../util/constants';
import { getEventDetailType, getMemberDocumentation, getMemberType, getMethodParameters, getMethodReturns } from './docs-util';
import { getBuildTimestamp } from '../build/build-ctx';


export async function generateDocData(config: d.Config, compilerCtx: d.CompilerCtx, diagnostics: d.Diagnostic[]): Promise<d.JsonDocs> {
  return {
    timestamp: getBuildTimestamp(),
    compiler: {
      name: config.sys.compiler.name,
      version: config.sys.compiler.version,
      typescriptVersion: config.sys.compiler.typescriptVersion
    },
    components: await getComponents(config, compilerCtx, diagnostics)
  };
}

async function getComponents(config: d.Config, compilerCtx: d.CompilerCtx, diagnostics: d.Diagnostic[]): Promise<d.JsonDocsComponent[]> {
  const cmpDirectories: Set<string> = new Set();

  const fileNames = Array.from(compilerCtx.moduleMap.keys()).sort();

  const promises = fileNames
    .filter(filePath => {
      const moduleFile = compilerCtx.moduleMap.get(filePath);
      if (!moduleFile.cmpCompilerMeta || moduleFile.isCollectionDependency) {
        return false;
      }
      if (!isDocsPublic(moduleFile.cmpCompilerMeta.jsdoc)) {
        return false;
      }
      const dirPath = normalizePath(config.sys.path.dirname(filePath));
      if (cmpDirectories.has(dirPath)) {
        const warn = buildWarn(diagnostics);
        warn.relFilePath = dirPath;
        warn.messageText = `multiple components found in: ${dirPath}`;
        return false;
      }
      cmpDirectories.add(dirPath);
      return true;
    })
    .map(async filePath => {
      const moduleFile = compilerCtx.moduleMap.get(filePath);
      const dirPath = normalizePath(config.sys.path.dirname(filePath));
      const readmePath = normalizePath(config.sys.path.join(dirPath, 'readme.md'));
      const usagesDir = normalizePath(config.sys.path.join(dirPath, 'usage'));

      const membersMeta: any = [];
      //  = Object.keys(moduleFile.cmpCompilerMeta.membersMeta)
      //   .sort()
      //   .map(memberName => [memberName, moduleFile.cmpCompilerMeta.membersMeta[memberName]] as [string, d.MemberMeta])
      //   .filter(([_, member]) => isDocsPublic(member.jsdoc));

      const readme = await getUserReadmeContent(compilerCtx, readmePath);

      return {
        dirPath,
        filePath,
        fileName: config.sys.path.basename(filePath),
        readmePath,
        usagesDir,
        tag: moduleFile.cmpCompilerMeta.tagName,
        readme,
<<<<<<< HEAD
        docs: generateDocs(readme, moduleFile.cmpCompilerMeta.jsdoc),
=======
        docs: generateDocs(readme, moduleFile.cmpMeta.jsdoc),
        docsTags: generateDocsTags(moduleFile.cmpMeta.jsdoc),
>>>>>>> 2fc71e2c
        usage: await generateUsages(config, compilerCtx, usagesDir),
        encapsulation: getEncapsulation(moduleFile.cmpMeta),

        props: getProperties(membersMeta),
        methods: getMethods(membersMeta),
        events: getEvents(moduleFile.cmpCompilerMeta),
        styles: getStyles(moduleFile.cmpCompilerMeta)
      };
    });

  return Promise.all(promises);
}

function getEncapsulation(cmpMeta: d.ComponentMeta): 'shadow' | 'scoped' | 'none' {
  const encapsulation = cmpMeta.encapsulationMeta;
  if (encapsulation === ENCAPSULATION.ShadowDom) {
    return 'shadow';
  } else if (encapsulation === ENCAPSULATION.ScopedCss) {
    return 'scoped';
  } else {
    return 'none';
  }
}

function getProperties(members: [string, d.MemberMeta][]): d.JsonDocsProp[] {
  return members
    .filter(([_, member]) => member.memberType & (MEMBER_TYPE.Prop | MEMBER_TYPE.PropMutable))
    .map(([memberName, member]) => {
      return {
        name: memberName,
        type: member.jsdoc.type,
        mutable: member.memberType === MEMBER_TYPE.PropMutable,
        attr: getAttrName(member),
        reflectToAttr: !!member.reflectToAttrib,
        docs: getMemberDocumentation(member.jsdoc),
        docsTags: generateDocsTags(member.jsdoc),
        default: member.jsdoc.default,

        optional: member.attribType ? member.attribType.optional : true,
        required: member.attribType ? member.attribType.required : false,
      };
    });
}

function getMethods(members: [string, d.MemberMeta][]): d.JsonDocsMethod[] {
  return members
    .filter(([_, member]) => member.memberType & (MEMBER_TYPE.Method))
    .map(([memberName, member]) => {
      return {
        name: memberName,
        returns: getMethodReturns(member.jsdoc),
        signature: getMethodSignature(memberName, member.jsdoc),
        parameters: getMethodParameters(member.jsdoc),
        docs: getMemberDocumentation(member.jsdoc),
        docsTags: generateDocsTags(member.jsdoc),
      };
    });
}

function getEvents(cmpMeta: d.ComponentMeta): d.JsonDocsEvent[] {
  if (!Array.isArray(cmpMeta.eventsMeta)) {
    return [];
  }

  return cmpMeta.eventsMeta.sort((a, b) => {
    if (a.eventName.toLowerCase() < b.eventName.toLowerCase()) return -1;
    if (a.eventName.toLowerCase() > b.eventName.toLowerCase()) return 1;
    return 0;
  })
  .filter(eventMeta => isDocsPublic(eventMeta.jsdoc))
  .map(eventMeta => {
    return {
      event: eventMeta.eventName,
      detail: getEventDetailType(eventMeta.eventType),
      bubbles: !!eventMeta.eventBubbles,
      cancelable: !!eventMeta.eventCancelable,
      composed: !!eventMeta.eventComposed,
      docs: getMemberDocumentation(eventMeta.jsdoc),
      docsTags: generateDocsTags(eventMeta.jsdoc),
    };
  });
}

function getMethodSignature(memberName: string, jsdoc: d.JsDoc) {
  return memberName + getMemberType(jsdoc);
}

function getStyles(cmpMeta: d.ComponentMeta): d.JsonDocsStyle[] {
  if (!cmpMeta.styleDocs) {
    return [];
  }

  return cmpMeta.styleDocs.sort((a, b) => {
    if (a.annotation < b.annotation) return -1;
    if (a.annotation > b.annotation) return 1;
    if (a.name.toLowerCase() < b.name.toLowerCase()) return -1;
    if (a.name.toLowerCase() > b.name.toLowerCase()) return 1;
    return 0;

  }).map(styleDoc => {
    return {
      name: styleDoc.name,
      annotation: styleDoc.annotation || '',
      docs: styleDoc.docs || ''
    };
  });
}


function getAttrName(memberMeta: d.MemberMeta) {
  if (memberMeta.attribName) {
    const propType = memberMeta.propType;

    if (propType !== PROP_TYPE.Unknown) {
      return memberMeta.attribName;
    }
  }
  return undefined;
}

async function getUserReadmeContent(compilerCtx: d.CompilerCtx, readmePath: string) {
  try {
    const existingContent = await compilerCtx.fs.readFile(readmePath);
    const userContentIndex = existingContent.indexOf(AUTO_GENERATE_COMMENT) - 1;
    if (userContentIndex >= 0) {
      return existingContent.substring(0, userContentIndex);
    }
  } catch (e) {}
  return undefined;
}


function generateDocs(readme: string, jsdoc: d.JsDoc) {
  const docs = getMemberDocumentation(jsdoc);
  if (docs !== '' || !readme) {
    return docs;
  }

  let isContent = false;
  const lines = readme.split('\n');
  const contentLines = [];
  for (const line of lines) {
    const isHeader = line.startsWith('#');
    if (isHeader && isContent) {
      break;
    }
    if (!isHeader && !isContent) {
      isContent = true;
    }
    if (isContent) {
      contentLines.push(line);
    }
  }
  return contentLines.join('\n').trim();
}

function generateDocsTags(jsdoc: d.JsDoc): d.JsonDocsTags[] {
  return jsdoc.tags || [];
}

async function generateUsages(config: d.Config, compilerCtx: d.CompilerCtx, usagesDir: string) {
  const rtn: d.JsonDocsUsage = {};

  try {
    const usageFilePaths = await compilerCtx.fs.readdir(usagesDir);

    const usages: d.JsonDocsUsage = {};

    await Promise.all(usageFilePaths.map(async f => {
      if (!f.isFile) {
        return;
      }

      const fileName = config.sys.path.basename(f.relPath);
      if (!fileName.toLowerCase().endsWith('.md')) {
        return;
      }

      const parts = fileName.split('.');
      parts.pop();
      const key = parts.join('.');

      usages[key] = await compilerCtx.fs.readFile(f.absPath);
    }));

    Object.keys(usages).sort().forEach(key => {
      rtn[key] = usages[key];
    });

  } catch (e) {}

  return rtn;
}<|MERGE_RESOLUTION|>--- conflicted
+++ resolved
@@ -64,14 +64,10 @@
         usagesDir,
         tag: moduleFile.cmpCompilerMeta.tagName,
         readme,
-<<<<<<< HEAD
         docs: generateDocs(readme, moduleFile.cmpCompilerMeta.jsdoc),
-=======
-        docs: generateDocs(readme, moduleFile.cmpMeta.jsdoc),
-        docsTags: generateDocsTags(moduleFile.cmpMeta.jsdoc),
->>>>>>> 2fc71e2c
+        docsTags: generateDocsTags(moduleFile.cmpCompilerMeta.jsdoc),
         usage: await generateUsages(config, compilerCtx, usagesDir),
-        encapsulation: getEncapsulation(moduleFile.cmpMeta),
+        encapsulation: getEncapsulation(moduleFile.cmpCompilerMeta),
 
         props: getProperties(membersMeta),
         methods: getMethods(membersMeta),
