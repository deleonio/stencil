--- conflicted
+++ resolved
@@ -1,10 +1,6 @@
 import * as d from '../../declarations';
-<<<<<<< HEAD
 import { AUTO_GENERATE_COMMENT } from './constants';
-import { buildWarn, normalizePath } from '../util';
-=======
 import { buildWarn, isDocsPublic, normalizePath } from '../util';
->>>>>>> 10006bc5
 import { MEMBER_TYPE, PROP_TYPE } from '../../util/constants';
 import { getEventDetailType, getMemberDocumentation, getMemberType, getMethodParameters, getMethodReturns } from './docs-util';
 import { getBuildTimestamp } from '../build/build-ctx';
@@ -33,7 +29,7 @@
       if (!moduleFile.cmpCompilerMeta || moduleFile.isCollectionDependency) {
         return false;
       }
-      if (!isDocsPublic(moduleFile.cmpMeta.jsdoc)) {
+      if (!isDocsPublic(moduleFile.cmpCompilerMeta.jsdoc)) {
         return false;
       }
       const dirPath = normalizePath(config.sys.path.dirname(filePath));
@@ -52,18 +48,11 @@
       const readmePath = normalizePath(config.sys.path.join(dirPath, 'readme.md'));
       const usagesDir = normalizePath(config.sys.path.join(dirPath, 'usage'));
 
-<<<<<<< HEAD
-      const membersMeta: any = [];
-      //  Object.keys(moduleFile.cmpCompilerMeta.membersMeta)
+      const membersMeta: any = null;
+      //  = Object.keys(moduleFile.cmpCompilerMeta.membersMeta)
       //   .sort()
       //   .map(memberName => [memberName, moduleFile.cmpCompilerMeta.membersMeta[memberName]] as [string, d.MemberMeta])
-      //   .filter(([_, member]) => isPublic(member.jsdoc));
-=======
-      const membersMeta = Object.keys(moduleFile.cmpMeta.membersMeta)
-        .sort()
-        .map(memberName => [memberName, moduleFile.cmpMeta.membersMeta[memberName]] as [string, d.MemberMeta])
-        .filter(([_, member]) => isDocsPublic(member.jsdoc));
->>>>>>> 10006bc5
+      //   .filter(([_, member]) => isDocsPublic(member.jsdoc));
 
       const readme = await getUserReadmeContent(compilerCtx, readmePath);
 
