import type * as d from '../declarations';
import type { Server } from 'http';
import { createServerContext, BuildRequestResolve, CompilerRequestResolve } from './server-context';
import { createHttpServer, findClosestOpenPort } from './server-http';
import { createNodeSys } from '@sys-api-node';
import { createWebSocket, DevWebSocket } from './server-web-socket';
import { DEV_SERVER_INIT_URL } from './dev-server-constants';
import { getBrowserUrl, responseHeaders } from './dev-server-utils';
import { normalizePath } from '@utils';
import { openInBrowser } from './open-in-browser';
<<<<<<< HEAD
import fs from 'graceful-fs';
import path from 'path';
import util from 'util';

export function initServerProcess(sendMsg: d.DevServerSendMessage) {
  let devServerConfig: d.DevServerConfig = null;
=======

export function initServerProcess(sendMsg: d.DevServerSendMessage) {
>>>>>>> 8b697310
  let server: Server = null;
  let webSocket: DevWebSocket = null;
  let serverCtx: d.DevServerContext = null;

<<<<<<< HEAD
  const buildResultsResolves: { resolve: (results: d.CompilerBuildResults) => void; reject: (msg: any) => void }[] = [];

  const compilerRequestResolves: {
    path: string;
    resolve: (results: d.CompilerRequestResponse) => void;
    reject: (msg: any) => void;
  }[] = [];

  const logRequest = (req: d.HttpRequest, status: number) => {
    if (devServerConfig) {
      sendMsg({
        requestLog: {
          method: req.method || '?',
          url: req.pathname || '?',
          status,
        },
      });
    }
  };

  const serve500 = (req: d.HttpRequest, res: any, error: any, xSource: string) => {
    try {
      res.writeHead(
        500,
        responseHeaders({
          'content-type': 'text/plain; charset=utf-8',
          'x-source': xSource,
        }),
      );
      res.write(util.inspect(error));
      res.end();
      logRequest(req, 500);
    } catch (e) {
      sendMsg({ error: { message: 'serve500: ' + e } });
    }
  };

  const serve404 = (req: d.HttpRequest, res: any, xSource: string, content: string = null) => {
    try {
      if (req.pathname === '/favicon.ico') {
        const defaultFavicon = path.join(devServerConfig.devServerDir, 'static', 'favicon.ico');
        res.writeHead(
          200,
          responseHeaders({
            'content-type': 'image/x-icon',
            'x-source': `favicon: ${xSource}`,
          }),
        );
        const rs = fs.createReadStream(defaultFavicon);
        rs.on('error', err => {
          res.writeHead(
            404,
            responseHeaders({
              'content-type': 'text/plain; charset=utf-8',
              'x-source': `createReadStream error: ${err}, ${xSource}`,
            }),
          );
          res.write(util.inspect(err));
          res.end();
        });
        rs.pipe(res);
        return;
      }

      if (content == null) {
        content = ['404 File Not Found', 'Url: ' + req.pathname, 'File: ' + req.filePath].join('\n');
      }
      res.writeHead(
        404,
        responseHeaders({
          'content-type': 'text/plain; charset=utf-8',
          'x-source': xSource,
        }),
      );
      res.write(content);
      res.end();

      logRequest(req, 400);
    } catch (e) {
      serve500(req, res, e, xSource);
    }
  };

  const serve302 = (req: d.HttpRequest, res: any, pathname: string = null) => {
    logRequest(req, 302);
    res.writeHead(302, { location: pathname || devServerConfig.basePath || '/' });
    res.end();
  };

  const getBuildResults = () =>
    new Promise<d.CompilerBuildResults>((resolve, reject) => {
      if (server) {
        buildResultsResolves.push({ resolve, reject });
        sendMsg({ requestBuildResults: true });
      } else {
        reject('dev server closed');
      }
    });

  const getCompilerRequest = (compilerRequestPath: string) =>
    new Promise<d.CompilerRequestResponse>((resolve, reject) => {
      if (server) {
        compilerRequestResolves.push({
          path: compilerRequestPath,
          resolve,
          reject,
        });
        sendMsg({ compilerRequestPath });
      } else {
        reject('dev server closed');
      }
    });

  const serverCtx: d.DevServerContext = {
    connectorHtml: null,
    dirTemplate: null,
    getBuildResults,
    getCompilerRequest,
    logRequest,
    prerenderConfig: null,
    serve302,
    serve404,
    serve500,
    sys: createNodeSys({ process }),
  };
=======
  const buildResultsResolves: BuildRequestResolve[] = [];
  const compilerRequestResolves: CompilerRequestResolve[] = [];
>>>>>>> 8b697310

  const startServer = async (msg: d.DevServerMessage) => {
    const devServerConfig = msg.startServer;
    devServerConfig.port = await findClosestOpenPort(devServerConfig.address, devServerConfig.port);
    devServerConfig.browserUrl = getBrowserUrl(
      devServerConfig.protocol,
      devServerConfig.address,
      devServerConfig.port,
      devServerConfig.basePath,
      '/',
    );
    devServerConfig.root = normalizePath(devServerConfig.root);

<<<<<<< HEAD
=======
    const sys = createNodeSys({ process });
    serverCtx = createServerContext(sys, sendMsg, devServerConfig, buildResultsResolves, compilerRequestResolves);
>>>>>>> 8b697310
    server = createHttpServer(devServerConfig, serverCtx);

    webSocket = devServerConfig.websocket ? createWebSocket(server, sendMsg) : null;

    server.listen(devServerConfig.port, devServerConfig.address);
    serverCtx.isServerListening = true;

    if (devServerConfig.openBrowser) {
      const initialLoadUrl = getBrowserUrl(
        devServerConfig.protocol,
        devServerConfig.address,
        devServerConfig.port,
        devServerConfig.basePath,
        devServerConfig.initialLoadUrl || DEV_SERVER_INIT_URL,
      );
      openInBrowser({ url: initialLoadUrl });
    }

    sendMsg({ serverStarted: devServerConfig });
  };

  const closeServer = () => {
    const promises: Promise<any>[] = [];
<<<<<<< HEAD
    devServerConfig = null;
=======
>>>>>>> 8b697310

    buildResultsResolves.forEach(r => r.reject('dev server closed'));
    buildResultsResolves.length = 0;

    compilerRequestResolves.forEach(r => r.reject('dev server closed'));
    compilerRequestResolves.length = 0;

<<<<<<< HEAD
    if (serverCtx.sys) {
      promises.push(serverCtx.sys.destroy());
      serverCtx.sys = null;
=======
    if (serverCtx) {
      if (serverCtx.sys) {
        promises.push(serverCtx.sys.destroy());
      }
>>>>>>> 8b697310
    }
    if (webSocket) {
      promises.push(webSocket.close());
      webSocket = null;
    }
    if (server) {
      promises.push(
        new Promise(resolve => {
          server.close(err => {
            if (err) {
              console.error(`close error: ${err}`);
            }
            resolve();
          });
        }),
      );
    }
    Promise.all(promises).finally(() => {
      sendMsg({
        serverClosed: true,
      });
    });
  };

  const receiveMessageFromMain = (msg: d.DevServerMessage) => {
    // the server process received a message from main thread
    try {
<<<<<<< HEAD
      if (msg.startServer) {
        startServer(msg);
      } else if (msg.closeServer) {
        closeServer();
      } else if (msg.compilerRequestResults) {
        for (let i = compilerRequestResolves.length - 1; i >= 0; i--) {
          const r = compilerRequestResolves[i];
          if (r.path === msg.compilerRequestResults.path) {
            r.resolve(msg.compilerRequestResults);
            compilerRequestResolves.splice(i, 1);
          }
        }
      } else if (devServerConfig) {
        if (msg.buildResults && !msg.isActivelyBuilding) {
          buildResultsResolves.forEach(r => r.resolve(msg.buildResults));
          buildResultsResolves.length = 0;
        }
        if (webSocket) {
          webSocket.sendToBrowser(msg);
=======
      if (msg) {
        if (msg.startServer) {
          startServer(msg);
        } else if (msg.closeServer) {
          closeServer();
        } else if (msg.compilerRequestResults) {
          for (let i = compilerRequestResolves.length - 1; i >= 0; i--) {
            const r = compilerRequestResolves[i];
            if (r.path === msg.compilerRequestResults.path) {
              r.resolve(msg.compilerRequestResults);
              compilerRequestResolves.splice(i, 1);
            }
          }
        } else if (serverCtx) {
          if (msg.buildResults && !msg.isActivelyBuilding) {
            buildResultsResolves.forEach(r => r.resolve(msg.buildResults));
            buildResultsResolves.length = 0;
          }
          if (webSocket) {
            webSocket.sendToBrowser(msg);
          }
>>>>>>> 8b697310
        }
      }
    } catch (e) {
      sendMsg({
        error: { message: e + '', stack: e?.stack ? e.stack : null },
      });
    }
  };

  return receiveMessageFromMain;
}<|MERGE_RESOLUTION|>--- conflicted
+++ resolved
@@ -5,154 +5,17 @@
 import { createNodeSys } from '@sys-api-node';
 import { createWebSocket, DevWebSocket } from './server-web-socket';
 import { DEV_SERVER_INIT_URL } from './dev-server-constants';
-import { getBrowserUrl, responseHeaders } from './dev-server-utils';
+import { getBrowserUrl } from './dev-server-utils';
 import { normalizePath } from '@utils';
 import { openInBrowser } from './open-in-browser';
-<<<<<<< HEAD
-import fs from 'graceful-fs';
-import path from 'path';
-import util from 'util';
 
 export function initServerProcess(sendMsg: d.DevServerSendMessage) {
-  let devServerConfig: d.DevServerConfig = null;
-=======
-
-export function initServerProcess(sendMsg: d.DevServerSendMessage) {
->>>>>>> 8b697310
   let server: Server = null;
   let webSocket: DevWebSocket = null;
   let serverCtx: d.DevServerContext = null;
 
-<<<<<<< HEAD
-  const buildResultsResolves: { resolve: (results: d.CompilerBuildResults) => void; reject: (msg: any) => void }[] = [];
-
-  const compilerRequestResolves: {
-    path: string;
-    resolve: (results: d.CompilerRequestResponse) => void;
-    reject: (msg: any) => void;
-  }[] = [];
-
-  const logRequest = (req: d.HttpRequest, status: number) => {
-    if (devServerConfig) {
-      sendMsg({
-        requestLog: {
-          method: req.method || '?',
-          url: req.pathname || '?',
-          status,
-        },
-      });
-    }
-  };
-
-  const serve500 = (req: d.HttpRequest, res: any, error: any, xSource: string) => {
-    try {
-      res.writeHead(
-        500,
-        responseHeaders({
-          'content-type': 'text/plain; charset=utf-8',
-          'x-source': xSource,
-        }),
-      );
-      res.write(util.inspect(error));
-      res.end();
-      logRequest(req, 500);
-    } catch (e) {
-      sendMsg({ error: { message: 'serve500: ' + e } });
-    }
-  };
-
-  const serve404 = (req: d.HttpRequest, res: any, xSource: string, content: string = null) => {
-    try {
-      if (req.pathname === '/favicon.ico') {
-        const defaultFavicon = path.join(devServerConfig.devServerDir, 'static', 'favicon.ico');
-        res.writeHead(
-          200,
-          responseHeaders({
-            'content-type': 'image/x-icon',
-            'x-source': `favicon: ${xSource}`,
-          }),
-        );
-        const rs = fs.createReadStream(defaultFavicon);
-        rs.on('error', err => {
-          res.writeHead(
-            404,
-            responseHeaders({
-              'content-type': 'text/plain; charset=utf-8',
-              'x-source': `createReadStream error: ${err}, ${xSource}`,
-            }),
-          );
-          res.write(util.inspect(err));
-          res.end();
-        });
-        rs.pipe(res);
-        return;
-      }
-
-      if (content == null) {
-        content = ['404 File Not Found', 'Url: ' + req.pathname, 'File: ' + req.filePath].join('\n');
-      }
-      res.writeHead(
-        404,
-        responseHeaders({
-          'content-type': 'text/plain; charset=utf-8',
-          'x-source': xSource,
-        }),
-      );
-      res.write(content);
-      res.end();
-
-      logRequest(req, 400);
-    } catch (e) {
-      serve500(req, res, e, xSource);
-    }
-  };
-
-  const serve302 = (req: d.HttpRequest, res: any, pathname: string = null) => {
-    logRequest(req, 302);
-    res.writeHead(302, { location: pathname || devServerConfig.basePath || '/' });
-    res.end();
-  };
-
-  const getBuildResults = () =>
-    new Promise<d.CompilerBuildResults>((resolve, reject) => {
-      if (server) {
-        buildResultsResolves.push({ resolve, reject });
-        sendMsg({ requestBuildResults: true });
-      } else {
-        reject('dev server closed');
-      }
-    });
-
-  const getCompilerRequest = (compilerRequestPath: string) =>
-    new Promise<d.CompilerRequestResponse>((resolve, reject) => {
-      if (server) {
-        compilerRequestResolves.push({
-          path: compilerRequestPath,
-          resolve,
-          reject,
-        });
-        sendMsg({ compilerRequestPath });
-      } else {
-        reject('dev server closed');
-      }
-    });
-
-  const serverCtx: d.DevServerContext = {
-    connectorHtml: null,
-    dirTemplate: null,
-    getBuildResults,
-    getCompilerRequest,
-    logRequest,
-    prerenderConfig: null,
-    serve302,
-    serve404,
-    serve500,
-    sys: createNodeSys({ process }),
-  };
-=======
   const buildResultsResolves: BuildRequestResolve[] = [];
   const compilerRequestResolves: CompilerRequestResolve[] = [];
->>>>>>> 8b697310
 
   const startServer = async (msg: d.DevServerMessage) => {
     const devServerConfig = msg.startServer;
@@ -166,11 +29,8 @@
     );
     devServerConfig.root = normalizePath(devServerConfig.root);
 
-<<<<<<< HEAD
-=======
     const sys = createNodeSys({ process });
     serverCtx = createServerContext(sys, sendMsg, devServerConfig, buildResultsResolves, compilerRequestResolves);
->>>>>>> 8b697310
     server = createHttpServer(devServerConfig, serverCtx);
 
     webSocket = devServerConfig.websocket ? createWebSocket(server, sendMsg) : null;
@@ -194,10 +54,6 @@
 
   const closeServer = () => {
     const promises: Promise<any>[] = [];
-<<<<<<< HEAD
-    devServerConfig = null;
-=======
->>>>>>> 8b697310
 
     buildResultsResolves.forEach(r => r.reject('dev server closed'));
     buildResultsResolves.length = 0;
@@ -205,16 +61,10 @@
     compilerRequestResolves.forEach(r => r.reject('dev server closed'));
     compilerRequestResolves.length = 0;
 
-<<<<<<< HEAD
-    if (serverCtx.sys) {
-      promises.push(serverCtx.sys.destroy());
-      serverCtx.sys = null;
-=======
     if (serverCtx) {
       if (serverCtx.sys) {
         promises.push(serverCtx.sys.destroy());
       }
->>>>>>> 8b697310
     }
     if (webSocket) {
       promises.push(webSocket.close());
@@ -242,27 +92,6 @@
   const receiveMessageFromMain = (msg: d.DevServerMessage) => {
     // the server process received a message from main thread
     try {
-<<<<<<< HEAD
-      if (msg.startServer) {
-        startServer(msg);
-      } else if (msg.closeServer) {
-        closeServer();
-      } else if (msg.compilerRequestResults) {
-        for (let i = compilerRequestResolves.length - 1; i >= 0; i--) {
-          const r = compilerRequestResolves[i];
-          if (r.path === msg.compilerRequestResults.path) {
-            r.resolve(msg.compilerRequestResults);
-            compilerRequestResolves.splice(i, 1);
-          }
-        }
-      } else if (devServerConfig) {
-        if (msg.buildResults && !msg.isActivelyBuilding) {
-          buildResultsResolves.forEach(r => r.resolve(msg.buildResults));
-          buildResultsResolves.length = 0;
-        }
-        if (webSocket) {
-          webSocket.sendToBrowser(msg);
-=======
       if (msg) {
         if (msg.startServer) {
           startServer(msg);
@@ -284,7 +113,6 @@
           if (webSocket) {
             webSocket.sendToBrowser(msg);
           }
->>>>>>> 8b697310
         }
       }
     } catch (e) {
