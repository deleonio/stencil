--- conflicted
+++ resolved
@@ -66,11 +66,7 @@
   }
 
   const shouldTranspile = opts.sourceTarget === 'es5';
-<<<<<<< HEAD
-  const results = await compilerCtx.worker.prepareModule(config.typescriptPath, code, minifyOpts, shouldTranspile, opts.inlineHelpers);
-=======
   const results = await compilerCtx.worker.prepareModule(code, minifyOpts, shouldTranspile, opts.inlineHelpers);
->>>>>>> a274e114
   if (results != null && typeof results.output === 'string' && results.diagnostics.length === 0 && compilerCtx != null) {
     if (opts.isCore) {
       results.output = results.output.replace(/disconnectedCallback\(\)\{\},/g, '');
