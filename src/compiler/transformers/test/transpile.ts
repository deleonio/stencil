--- conflicted
+++ resolved
@@ -89,13 +89,7 @@
     outputText = outputText.replace(/  /g, ' ');
   }
 
-<<<<<<< HEAD
-  const moduleFile = compilerCtx.moduleFiles[Object.keys(compilerCtx.moduleFiles)[0]];
-=======
-  outputText = outputText.replace(/\"/g, `'`);
-
   const moduleFile = compilerCtx.moduleMap.values().next().value;
->>>>>>> 227d8554
   const cmpCompilerMeta: d.ComponentCompilerMeta = moduleFile ? moduleFile.cmpCompilerMeta : null;
   const tagName = cmpCompilerMeta ? cmpCompilerMeta.tagName : null;
   const componentClassName = cmpCompilerMeta ? cmpCompilerMeta.componentClassName : null;
