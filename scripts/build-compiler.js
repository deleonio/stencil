--- conflicted
+++ resolved
@@ -3,6 +3,7 @@
 const rollup = require('rollup');
 const rollupResolve = require('rollup-plugin-node-resolve');
 const rollupCommonjs = require('rollup-plugin-commonjs');
+const run = require('./run');
 const transpile = require('./transpile');
 
 
@@ -19,129 +20,120 @@
 buildId = buildId.replace('--build-id=', '');
 
 
-const success = transpile(path.join('..', 'src', 'compiler', 'tsconfig.json'));
-
-if (success) {
-
-  async function bundleCompiler() {
-    const build = await rollup.rollup({
-      input: ENTRY_FILE,
-      external: [
-        'crypto',
-        'fs',
-        'path',
-        'typescript',
-        '../mock-doc/index.js',
-        '../renderer/vdom/index.js',
-        '../util/index.js'
-      ],
-      plugins: [
-        (() => {
-          return {
-            resolveId(id) {
-              if (id === '@stencil/core/build-conditionals') {
-                return path.join(TRANSPILED_DIR, 'compiler', 'app-core', 'build-conditionals.js');
-              }
-              if (id === '@stencil/core/mock-doc') {
-                return '../mock-doc/index.js';
-              }
-              if (id === '@stencil/core/renderer/vdom') {
-                return '../renderer/vdom/index.js';
-              }
-              if (id === '@stencil/core/utils') {
-                return '../util/index.js';
-              }
+async function bundleCompiler() {
+  const rollupBuild = await rollup.rollup({
+    input: ENTRY_FILE,
+    external: [
+      'crypto',
+      'fs',
+      'path',
+      'typescript',
+      '../mock-doc/index.js',
+      '../renderer/vdom/index.js',
+      '../util/index.js'
+    ],
+    plugins: [
+      (() => {
+        return {
+          resolveId(id) {
+            if (id === '@stencil/core/build-conditionals') {
+              return path.join(TRANSPILED_DIR, 'compiler', 'app-core', 'build-conditionals.js');
+            }
+            if (id === '@stencil/core/mock-doc') {
+              return '../mock-doc/index.js';
+            }
+            if (id === '@stencil/core/renderer/vdom') {
+              return '../renderer/vdom/index.js';
+            }
+            if (id === '@stencil/core/utils') {
+              return '../util/index.js';
             }
           }
-        })(),
-        rollupResolve({
-          preferBuiltins: true
-        }),
-        rollupCommonjs()
-      ],
-      onwarn: (message) => {
-        if (/top level of an ES module/.test(message)) return;
-        console.error(message);
-      }
-    });
+        }
+      })(),
+      rollupResolve({
+        preferBuiltins: true
+      }),
+      rollupCommonjs()
+    ],
+    onwarn: (message) => {
+      if (message.code === 'CIRCULAR_DEPENDENCY') return;
+      console.error(message);
+    }
+  });
 
-    // copy over all the .d.ts file too
-    fs.copySync(path.dirname(ENTRY_FILE), COMPILER_DIST_DIR, {
-      filter: (src) => {
-        return src.indexOf('.js') === -1 && src.indexOf('.spec.') === -1;
-      }
-    });
+  // copy over all the .d.ts file too
+  await fs.copy(path.dirname(ENTRY_FILE), COMPILER_DIST_DIR, {
+    filter: (src) => {
+      return src.indexOf('.js') === -1 && src.indexOf('.spec.') === -1;
+    }
+  });
 
-    fs.copySync(DECLARATIONS_SRC_DIR, DECLARATIONS_DST_DIR, {
-      filter: (src) => {
-        return src.indexOf('.js') === -1 && src.indexOf('.spec.') === -1;
-      }
-    });
+  await fs.copy(DECLARATIONS_SRC_DIR, DECLARATIONS_DST_DIR, {
+    filter: (src) => {
+      return src.indexOf('.js') === -1 && src.indexOf('.spec.') === -1;
+    }
+  });
 
-<<<<<<< HEAD
-    const results = await build.generate({
-      format: 'cjs',
-      file: COMPILER_DIST_FILE
-    });
-=======
-      }).then(({ output }) => {
-        try {
-          let outputText = updateBuildIds(buildId, output[0].code);
->>>>>>> d48d43c8
+  const { output } = await rollupBuild.generate({
+    format: 'cjs',
+    file: COMPILER_DIST_FILE
+  });
 
-    const outputText = updateBuildIds(buildId, results.code);
+  const outputText = updateBuildIds(buildId, output[0].code);
 
-    fs.ensureDirSync(path.dirname(COMPILER_DIST_FILE));
-    fs.writeFileSync(COMPILER_DIST_FILE, outputText);
-  }
+  fs.ensureDirSync(path.dirname(COMPILER_DIST_FILE));
+  fs.writeFileSync(COMPILER_DIST_FILE, outputText);
+}
 
-  async function buildUtils() {
-    const build = await rollup.rollup({
-      input: path.join(TRANSPILED_DIR, 'utils', 'index.js'),
-      external: [
-        'buffer',
-        'crypto',
-        'module',
-        'path',
-        'fs',
-        'os',
-        'typescript'
-      ],
-      plugins: [
-        rollupResolve({
-          preferBuiltins: true
-        }),
-        rollupCommonjs()
-      ],
-      onwarn: (message) => {
-        if (/top level of an ES module/.test(message)) return;
-        console.error(message);
-      }
-    });
 
+async function buildUtils() {
+  const build = await rollup.rollup({
+    input: path.join(TRANSPILED_DIR, 'utils', 'index.js'),
+    external: [
+      'buffer',
+      'crypto',
+      'module',
+      'path',
+      'fs',
+      'os',
+      'typescript'
+    ],
+    plugins: [
+      rollupResolve({
+        preferBuiltins: true
+      }),
+      rollupCommonjs()
+    ],
+    onwarn: ({code}) => {
+      if (code === 'CIRCULAR_DEPENDENCY') return;
+      console.error(message);
+    }
+  });
+
+  await Promise.all([
     build.write({
       format: 'es',
       file: path.join(UTILS_DIST_DIR, 'index.mjs')
-    });
-
+    }),
     build.write({
       format: 'cjs',
       file: path.join(UTILS_DIST_DIR, 'index.js')
-    });
-  }
+    })
+  ]);
+}
 
-  buildUtils();
 
-  bundleCompiler();
+run(async () => {
+  transpile(path.join('..', 'src', 'compiler', 'tsconfig.json'))
 
-  process.on('exit', () => {
-    fs.removeSync(TRANSPILED_DIR);
-    console.log(`✅  compiler`);
-  });
+  await Promise.all([
+    buildUtils(),
+    bundleCompiler()
+  ]);
 
-} else {
-  console.log(`❌  compiler`);
-}
+  await fs.remove(TRANSPILED_DIR);
+});
 
 
 function updateBuildIds(buildId, input) {
