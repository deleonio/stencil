--- conflicted
+++ resolved
@@ -1,8 +1,4 @@
-<<<<<<< HEAD
 import { Component, State, Event, EventEmitter, h } from '@stencil/core';
-=======
-import { Component, State, Event, EventEmitter } from '@stencil/core';
->>>>>>> 262c4997
 
 @Component({
   tag: 'todo-input'
